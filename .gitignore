*.pyc
*.xml
*.xml
*.ini
*.o
*.so
*.pkl
*.csv
*.txt

simulations
Simulations
cartesiusdata

__pycache__/
<<<<<<< HEAD
errors/
figures/
data/
logs/
srun_test/
=======
>>>>>>> 13e5e7c1
.idea/
.python-version
.vscode/
!requirements.txt<|MERGE_RESOLUTION|>--- conflicted
+++ resolved
@@ -13,14 +13,6 @@
 cartesiusdata
 
 __pycache__/
-<<<<<<< HEAD
-errors/
-figures/
-data/
-logs/
-srun_test/
-=======
->>>>>>> 13e5e7c1
 .idea/
 .python-version
 .vscode/
