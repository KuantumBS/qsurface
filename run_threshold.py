'''
2020 Mark Shui Hu, QuTech

www.github.com/watermarkhu/oop_surface_code
_____________________________________________

'''
import argparse
from run_oopsc import add_args, add_kwargs
from oopsc.threshold.sim import sim_thresholds


parser = argparse.ArgumentParser(
    prog="threshold_run",
    description="run a threshold computation",
    usage='%(prog)s [-h/--help] decoder lattice_type iters -l [..] -p [..] (lattice_size)'
)

arguments = [
    ["decoder", "store", str, "type of decoder - {mwpm/uf_uwg/uf/ufbb}", "d", dict(choices=["mwpm", "uf_uwg", "uf", "ufbb"])],
    ["lattice_type", "store", str, "type of lattice - {toric/planar}", "lt", dict()],
    ["iters", "store", int, "number of iterations - int", "i", dict()]
]

key_arguments = [
    ["-l", "--lattices", "store", "lattice sizes - verbose list int", dict(type=int, nargs='*', metavar="", required=True)],
    ["-p", "--perror", "store", "error rates - verbose list float", dict(type=float, nargs='*', metavar="", required=True)],
    ["-me", "--measurement_error", "store_true", "enable measurement error (2+1D) - toggle", dict()],
    ["-mt", "--multithreading", "store_true", "use multithreading - toggle", dict()],
    ["-nt", "--threads", "store", "number of threads", dict(type=int, metavar="")],
    ["-s", "--save_result", "store_true", "save results - toggle", dict()],
<<<<<<< HEAD
    ["-fn", "--file_name", "store", "plot filename - toggle", dict(default="thres", metavar="")],
    ["-f", "--folder", "store", "base folder path - toggle", dict(default="./", metavar="")],
=======
    ["-fn", "--file_name", "store", "plot filename", dict(default="thres", metavar="")],
    ["-f", "--folder", "store", "base folder path - toggle", dict(default=".", metavar="")],
>>>>>>> e1a45824
    ["-pb", "--progressbar", "store_true", "enable progressbar - toggle", dict()],
    ["-fb", "--fbloom", "store", "pdc minimization parameter fbloom - float {0,1}",  dict(type=float, default=0.5, metavar="")],
    ["-dgc", "--dg_connections", "store_true", "use dg_connections pre-union processing - toggle", dict()],
    ["-dg", "--directed_graph", "store_true", "use directed graph for evengrow - toggle", dict()],
    ["-db", "--debug", "store_true", "enable debugging heuristics - toggle", dict()],
]

add_args(parser, arguments)
add_kwargs(parser, key_arguments)
args=vars(parser.parse_args())
decoder = args.pop("decoder")

if decoder == "mwpm":
    from oopsc.decoder import mwpm as decode
    print(f"{'_'*75}\n\ndecoder type: minimum weight perfect matching (blossom5)")
elif decoder[:2] == "uf":
    if decoder == "uf":
        from oopsc.decoder import uf as decode
        print(f"{'_'*75}\n\ndecoder type: unionfind")
    elif decoder == "ufbb":
        from oopsc.decoder import ufbb as decode
        print("{}\n\ndecoder type: unionfind balanced bloom with {} graph".format(
            "_"*75, "directed" if args["directed_graph"] else "undirected"))
    elif decoder == "uf_uwg":
        from oopsc.decoder import uf_uwg as decode
        print(f"{'_'*75}\n\ndecoder type: unionfind unweighted growth")

    if args["dg_connections"]:
        print(f"{'_'*75}\n\nusing dg_connections pre-union processing")

sim_thresholds(decode, **args)<|MERGE_RESOLUTION|>--- conflicted
+++ resolved
@@ -29,13 +29,8 @@
     ["-mt", "--multithreading", "store_true", "use multithreading - toggle", dict()],
     ["-nt", "--threads", "store", "number of threads", dict(type=int, metavar="")],
     ["-s", "--save_result", "store_true", "save results - toggle", dict()],
-<<<<<<< HEAD
-    ["-fn", "--file_name", "store", "plot filename - toggle", dict(default="thres", metavar="")],
-    ["-f", "--folder", "store", "base folder path - toggle", dict(default="./", metavar="")],
-=======
     ["-fn", "--file_name", "store", "plot filename", dict(default="thres", metavar="")],
     ["-f", "--folder", "store", "base folder path - toggle", dict(default=".", metavar="")],
->>>>>>> e1a45824
     ["-pb", "--progressbar", "store_true", "enable progressbar - toggle", dict()],
     ["-fb", "--fbloom", "store", "pdc minimization parameter fbloom - float {0,1}",  dict(type=float, default=0.5, metavar="")],
     ["-dgc", "--dg_connections", "store_true", "use dg_connections pre-union processing - toggle", dict()],
